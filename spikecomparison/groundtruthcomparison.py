import pandas as pd

from .basecomparison import BaseTwoSorterComparison
from .comparisontools import (do_score_labels, make_possible_match,
                              make_best_match, make_hungarian_match, do_confusion_matrix, do_count_score,
                              compute_performence)


class GroundTruthComparison(BaseTwoSorterComparison):
    """
    Class to compare a sorter to ground truth (GT)
    
    This class can:
      * compute a "macth between gt_sorting and tested_sorting
      * compte th score label (TP, FN, CL, FP) for each spike
      * count by unit of GT the total of each (TP, FN, CL, FP) into a Dataframe 
        GroundTruthComparison.count
      * compute the confusion matrix .get_confusion_matrix()
      * compute some performance metric with several strategy based on 
        the count score by unit
      * count how much well detected units with some threshold selection
      * count false positve detected units
      * count units detected twice (or more)
      * summary all this
    """

    def __init__(self, gt_sorting, tested_sorting, gt_name=None, tested_name=None,
<<<<<<< HEAD
                 delta_time=0.4, sampling_frequency=None, min_accuracy=0.5, exhaustive_gt=False,
                 bad_oversplit_threshold=0.2, bad_overmerged_threshold=0.4,
                 n_jobs=-1, match_mode ='hungarian', compute_labels=False, verbose=False):
=======
                 delta_time=0.4, sampling_frequency=None, match_score=0.5, well_detected_score=0.8,
                 redundant_score=0.2, chance_score=0.1,  exhaustive_gt=False, n_jobs=-1, match_mode='hungarian',
                 compute_labels=False, compute_misclassifications=False, verbose=False):
>>>>>>> 05b357c2

        if gt_name is None:
            gt_name = 'ground truth'
        if tested_name is None:
            tested_name = 'tested'
        BaseTwoSorterComparison.__init__(self, gt_sorting, tested_sorting, sorting1_name=gt_name,
                                         sorting2_name=tested_name, delta_time=delta_time,
                                         sampling_frequency=sampling_frequency, match_score=match_score,
                                         chance_score=chance_score, n_jobs=n_jobs,
                                         verbose=verbose)
        self.exhaustive_gt = exhaustive_gt
<<<<<<< HEAD
        self._bad_oversplit_threshold = bad_oversplit_threshold
        self._bad_overmerged_threshold = bad_overmerged_threshold
=======
        self._compute_misclassifications = compute_misclassifications
        self.redundant_score = redundant_score
        self.well_detected_score = well_detected_score
>>>>>>> 05b357c2

        assert match_mode in ['hungarian', 'best']
        self.match_mode = match_mode
        self._compute_labels = compute_labels

        self._do_count()

        self._labels_st1 = None
        self._labels_st2 = None
        if self._compute_labels:
            self._do_score_labels()

        # confusion matrix is compute on demand
        self._confusion_matrix = None
<<<<<<< HEAD
        
=======
>>>>>>> 05b357c2

    def get_labels1(self, unit_id):
        if self._labels_st1 is None:
            self._do_score_labels()

        if unit_id in self.sorting1.get_unit_ids():
            return self._labels_st1[unit_id]
        else:
            raise Exception("Unit_id is not a valid unit")

    def get_labels2(self, unit_id):
        if self._labels_st1 is None:
            self._do_score_labels()

        if unit_id in self.sorting2.get_unit_ids():
            return self._labels_st2[unit_id]
        else:
            raise Exception("Unit_id is not a valid unit")

    def _do_matching(self):
        if self._verbose:
            print("Matching...")

        self.possible_match_12, self.possible_match_21 = make_possible_match(self.agreement_scores, self.chance_score)
        self.best_match_12, self.best_match_21 = make_best_match(self.agreement_scores, self.chance_score)
        self.hungarian_match_12, self.hungarian_match_21 = make_hungarian_match(self.agreement_scores,
                                                                                self.match_score)

    def _do_count(self):
        """
        Do raw count into a dataframe.
        
        Internally use hugarian match or best match.
        
        """
        if self.match_mode == 'hungarian':
            match_12 = self.hungarian_match_12
        elif self.match_mode == 'best':
            match_12 = self.best_match_12
<<<<<<< HEAD
        self.count_score = do_count_score(self.event_counts1, self.event_counts2, 
                            match_12, self.match_event_count)
=======
        self.count_score = do_count_score(self.event_counts1, self.event_counts2,
                                          match_12, self.match_event_count)
>>>>>>> 05b357c2

    def _do_confusion_matrix(self):
        if self._verbose:
            print("Computing confusion matrix...")

        if self.match_mode == 'hungarian':
            match_12 = self.hungarian_match_12
        elif self.match_mode == 'best':
            match_12 = self.best_match_12

        self._confusion_matrix = do_confusion_matrix(self.event_counts1, self.event_counts2, match_12,
                                                     self.match_event_count)

    def get_confusion_matrix(self):
        """
        Computes the confusion matrix.

        Returns
        ------
        confusion_matrix: np.array
            The confusion matrix
        st1_idxs: np.array
            Array with order of units1 in confusion matrix
        st2_idxs: np.array
            Array with order of units2 in confusion matrix
        """
        if self._confusion_matrix is None:
            self._do_confusion_matrix()
        return self._confusion_matrix

    def _do_score_labels(self):
        assert self.match_mode == 'hungarian', \
            'Labels (TP, FP, FN) can be computed only with hungarian match'

        if self._verbose:
            print("Adding labels...")

<<<<<<< HEAD
=======
        self._labels_st1, self._labels_st2 = do_score_labels(self.sorting1, self.sorting2,
                                                             self.delta_frames, self.hungarian_match_12,
                                                             self._compute_misclassifications)

>>>>>>> 05b357c2
    def get_performance(self, method='by_unit', output='pandas'):
        """
        Get performance rate with several method:
          * 'raw_count' : just render the raw count table
          * 'by_unit' : render perf as rate unit by unit of the GT
          * 'pooled_with_average' : compute rate unit by unit and average

        Parameters
        ----------
        method: str
            'by_unit',  or 'pooled_with_average'
        output: str
            'pandas' or 'dict'

        Returns
        -------
        perf: pandas dataframe/series (or dict)
            dataframe/series (based on 'output') with performance entries
        """
        possibles = ('raw_count', 'by_unit', 'pooled_with_average')
        if method not in possibles:
            raise Exception("'method' can be " + ' or '.join(possibles))

        if method == 'raw_count':
            perf = self.count_score

        elif method == 'by_unit':
            perf = compute_performence(self.count_score)

        elif method == 'pooled_with_average':
            perf = self.get_performance(method='by_unit').mean(axis=0)

        if output == 'dict' and isinstance(perf, pd.Series):
            perf = perf.to_dict()

        return perf

    def print_performance(self, method='pooled_with_average'):
        """
        Print performance with the selected method
        """

        template_txt_performance = _template_txt_performance

        if method == 'by_unit':
            perf = self.get_performance(method=method, output='pandas')
            perf = perf * 100
            # ~ print(perf)
            d = {k: perf[k].tolist() for k in perf.columns}
            txt = template_txt_performance.format(method=method, **d)
            print(txt)

        elif method == 'pooled_with_average':
            perf = self.get_performance(method=method, output='pandas')
            perf = perf * 100
            txt = template_txt_performance.format(method=method, **perf.to_dict())
            print(txt)

    def print_summary(self, min_oversplit_agreement=0.4, **kwargs_well_detected):
        """
        Print a global performance summary that depend on the context:
          * exhaustive= True/False
          * how many gt units (one or several)
        
        This summary mix several performance metrics.
        """
        txt = _template_summary_part1

        d = dict(
            num_gt=len(self.unit1_ids),
            num_tested=len(self.unit2_ids),
            num_well_detected=self.count_well_detected_units(**kwargs_well_detected),
            num_oversplit=self.count_oversplit_units(),
        )

        if self.exhaustive_gt:
            txt = txt + _template_summary_part2
            d['num_false_positive_units'] = self.count_false_positive_units()
            d['num_bad'] = self.count_bad_units()

        txt = txt.format(**d)

        print(txt)

    def get_well_detected_units(self, well_detected_score=None):
        """
        Get the units in GT that are well detected with a comninaison a treshold level
        on some columns (accuracy, recall, precision, miss_rate, ...):
        
        
        
        By default threshold is {'accuray'=0.95} meaning that all units with
        accuracy above 0.95 are selected.
        
        For some thresholds columns units are below the threshold for instance
        'miss_rate', 'false_discovery_rate'
        
        If several thresh are given the the intersect of selection is kept.
        
        For instance thresholds = {'accuracy':0.9, 'miss_rate':0.1 }
        give units with accuracy>0.9 AND miss<0.1
        Parameters
        ----------
        **thresholds : dict
            A dict that contains some threshold of columns of perf Dataframe.
            If several threshold are given, they are combined.
        """
<<<<<<< HEAD
        if len(thresholds) == 0:
            thresholds = {'accuracy': 0.95}

        _above = ['accuracy', 'recall', 'precision']
        _below = ['false_discovery_rate', 'miss_rate']

        perf = self.get_performance(method='by_unit')
        keep = perf['accuracy'] >= 0  # take all
=======
        # PROPOSAL: simplify - only use ACCURACY
        if well_detected_score is not None:
            self.well_detected_score = well_detected_score
>>>>>>> 05b357c2

        matched_units2 = self.hungarian_match_12
        well_detected_ids = []
        for u2 in self.unit2_ids:
            if u2 in list(matched_units2.values):
                u1 = self.hungarian_match_21[u2]
                score = self.agreement_scores.at[u1, u2]
                if score >= self.well_detected_score:
                    well_detected_ids.append(u2)

        return well_detected_ids

        # if len(thresholds) == 0:
        #     thresholds = {'accuracy': 0.95}
        #
        # _above = ['accuracy', 'recall', 'precision']
        # _below = ['false_discovery_rate', 'miss_rate']
        #
        # perf = self.get_performance(method='by_unit')
        # keep = perf['accuracy'] >= 0  # tale all
        #
        # for col, thresh in thresholds.items():
        #     if col in _above:
        #         keep = keep & (perf[col] >= thresh)
        #     elif col in _below:
        #         keep = keep & (perf[col] <= thresh)
        #     else:
        #         raise ValueError('Threshold column do not exits', col)
        #
        # return perf[keep].index.tolist()

    def count_well_detected_units(self, **kwargs):
        """
        Count how many well detected units.
        Kargs are the same as get_well_detected_units.
        """
        return len(self.get_well_detected_units(**kwargs))

<<<<<<< HEAD
    def get_false_positive_units(self, bad_oversplit_threshold=None):
=======
    def get_false_positive_units(self, redundant_score=None):
>>>>>>> 05b357c2
        """
        Return units list of "false positive units" from tested_sorting.
        
        "false positive units" ara defined as units in tested that
        are not matched at all in GT units.
        
        Need exhaustive_gt=True

        Parameters
        ----------
<<<<<<< HEAD
        bad_oversplit_threshold: float (default 0.2)
=======
        redundant_score: float (default 0.2)
>>>>>>> 05b357c2
            The minimum agreement between gt and tested units
            that are best match to be counted as "false positive" units and not "oversplit".

        """
        assert self.exhaustive_gt, 'false_positive_units list is valid only if exhaustive_gt=True'

<<<<<<< HEAD
        if bad_oversplit_threshold is not None:
            self._bad_oversplit_threshold = bad_oversplit_threshold
=======
        if redundant_score is not None:
            self.redundant_score = redundant_score
>>>>>>> 05b357c2

        matched_units2 = list(self.hungarian_match_12.values)
        false_positive_ids = []
        for u2 in self.unit2_ids:
            if u2 not in matched_units2:
                if self.best_match_21[u2] == -1:
                    false_positive_ids.append(u2)
                else:
                    u1 = self.best_match_21[u2]
                    score = self.agreement_scores.at[u1, u2]
<<<<<<< HEAD
                    if score < self._bad_oversplit_threshold:
=======
                    if score < self.redundant_score:
>>>>>>> 05b357c2
                        false_positive_ids.append(u2)

        return false_positive_ids

<<<<<<< HEAD
    def count_false_positive_units(self, bad_oversplit_threshold=None):
=======
    def count_false_positive_units(self, redundant_score=None):
>>>>>>> 05b357c2
        """
        See get_false_positive_units().
        """
<<<<<<< HEAD
        return len(self.get_false_positive_units(bad_oversplit_threshold))

    def get_oversplit_units(self, bad_oversplit_threshold=None):
=======
        return len(self.get_false_positive_units(redundant_score))

    def get_redundant_units(self, redundant_score=None):
>>>>>>> 05b357c2
        """
        Return "oversplit units"
        
        
        "oversplit units" are defined as units in tested
        that match a GT units with a big agreement score
        but it is not the best match.
        In other world units in GT that detected twice or more.
        
        Parameters
        ----------
<<<<<<< HEAD
        bad_oversplit_threshold=None: float (default 0.2)
=======
        redundant_score=None: float (default 0.2)
>>>>>>> 05b357c2
            The minimum agreement between gt and tested units
            that are best match to be counted as "oversplit" unit and not "false positive".
        
        """
<<<<<<< HEAD
        if bad_oversplit_threshold is not None:
            self._bad_oversplit_threshold = bad_oversplit_threshold
=======
        if redundant_score is not None:
            self.redundant_score = redundant_score
>>>>>>> 05b357c2
        matched_units2 = list(self.hungarian_match_12.values)
        oversplit_ids = []
        for u2 in self.unit2_ids:
            if u2 not in matched_units2 and self.best_match_21[u2] != -1:
                u1 = self.best_match_21[u2]
                if u2 != self.best_match_12[u1]:
                    score = self.agreement_scores.at[u1, u2]
<<<<<<< HEAD
                    if score >= self._bad_oversplit_threshold:
                        oversplit_ids.append(u2)

        return oversplit_ids

    def count_oversplit_units(self, bad_oversplit_threshold=None):
        """
        See get_oversplit_units().
        """
        return len(self.get_oversplit_units(bad_oversplit_threshold=bad_oversplit_threshold))

    def get_overmerged_units(self, bad_overmerged_threshold=None):
        """
        Return "overmerged units"


        "overmerged units" are defined as units in tested
        that match more than one GT unit with an agreement score larger than bad_overmerged_threshold.

        Parameters
        ----------
        bad_overmerged_threshold=None: float (default 0.4)
            The minimum agreement between a tested unit and several two or more GT nits
            to be counted as "overmerged".

        """
        if bad_overmerged_threshold is not None:
            self._bad_overmerged_threshold = bad_overmerged_threshold
        overmerged_ids = []
        for u2 in self.unit2_ids:
            scores = self.agreement_scores.loc[:, u2]
            if len(np.where(scores > self._bad_overmerged_threshold)[0]) > 1:
                overmerged_ids.append(u2)
=======
                    if score >= self.redundant_score:
                        redundant_ids.append(u2)
>>>>>>> 05b357c2

        return overmerged_ids

<<<<<<< HEAD
    def count_overmerged_units(self, bad_overmerged_threshold=None):
=======
    def count_redundant_units(self, redundant_score=None):
>>>>>>> 05b357c2
        """
        See get_overmerged_units().
        """
<<<<<<< HEAD
        return len(self.get_overmerged_units(bad_overmerged_threshold=bad_overmerged_threshold))
=======
        return len(self.get_redundant_units(redundant_score=redundant_score))
>>>>>>> 05b357c2

    def get_bad_units(self):
        """
        Return units list of "bad units".
        
        "bad units" are defined as units in tested that are not
        in the best match list of GT units.
        
        So it is the union of "false positive units" + "oversplit units".
        
        Need exhaustive_gt=True
        """
        assert self.exhaustive_gt, 'bad_units list is valid only if exhaustive_gt=True'
        matched_units2 = list(self.hungarian_match_12.values)
        bad_ids = []
        for u2 in self.unit2_ids:
            if u2 not in matched_units2:
                bad_ids.append(u2)
        return bad_ids

    def count_bad_units(self):
        """
        See get_bad_units
        """
        return len(self.get_bad_units())


# usefull also for gathercomparison


_template_txt_performance = """PERFORMANCE ({method})
-----------
ACCURACY: {accuracy}
RECALL: {recall}
PRECISION: {precision}
FALSE DISCOVERY RATE: {false_discovery_rate}
MISS RATE: {miss_rate}
"""

_template_summary_part1 = """SUMMARY
-------
GT num_units: {num_gt}
TESTED num_units: {num_tested}
num_well_detected: {num_well_detected} 
num_oversplit: {num_oversplit}
"""

_template_summary_part2 = """num_false_positive_units {num_false_positive_units}
num_bad: {num_bad}
"""


def compare_sorter_to_ground_truth(gt_sorting, tested_sorting, gt_name=None, tested_name=None,
<<<<<<< HEAD
                                   delta_time=0.4, sampling_frequency=None, min_accuracy=0.5, exhaustive_gt=True, match_mode='hungarian', 
                                   n_jobs=-1, bad_oversplit_threshold=0.2, compute_labels=False, verbose=False):
=======
                                   delta_time=0.4, sampling_frequency=None, match_score=0.5, chance_score=0.1,
                                   well_detected_score=0.8, redundant_score=0.2,  exhaustive_gt=True,
                                   match_mode='hungarian', n_jobs=-1, compute_labels=False,
                                   compute_misclassifications=False, verbose=False):
>>>>>>> 05b357c2
    '''
    Compares a sorter to a ground truth.

    - Spike trains are matched based on their agreement scores
    - Individual spikes are labelled as true positives (TP), false negatives (FN),
    false positives 1 (FP), misclassifications (CL)

    It also allows to compute_performance and confusion matrix.

    Parameters
    ----------
    gt_sorting: SortingExtractor
        The first sorting for the comparison
    tested_sorting: SortingExtractor
        The second sorting for the comparison
    gt_name: str
        The name of sorter 1
    tested_name: : str
        The name of sorter 2
    delta_time: float
        Number of ms to consider coincident spikes (default 0.4 ms)
    sampling_frequency: float
        Optional sampling frequency in Hz when not included in sorting
    match_score: float
        Minimum agreement score to match units (default 0.5)
    chance_score: float
        Minimum agreement score to for a possible match (default 0.1)
    redundant_score: float
        Agreement score above which units are redundant (default 0.2)
    well_detected_score: float
        Agreement score above which units are well detected (default 0.8)
    exhaustive_gt: bool (default True)
        Tell if the ground true is "exhaustive" or not. In other world if the
        GT have all possible units. It allows more performance measurement.
        For instance, MEArec simulated dataset have exhaustive_gt=True
    match_mode: 'hungarian', or 'best'
        What is match used for counting : 'hugarian' or 'best match'.
    n_jobs: int
        Number of cores to use in parallel. Uses all available if -1
<<<<<<< HEAD
    bad_oversplit_threshold: float
        Agreement threshold below which a unit is considered 'false positive' and above
        which is considered 'oversplit' (default 0.2)
=======
>>>>>>> 05b357c2
    compute_labels: bool
        If True, labels are computed at instantiation (default False)
    compute_misclassifications: bool
        If True, misclassifications are computed at instantiation (default False)
    verbose: bool
        If True, output is verbose
    Returns
    -------
    sorting_comparison: SortingComparison
        The SortingComparison object

    '''
    return GroundTruthComparison(gt_sorting=gt_sorting, tested_sorting=tested_sorting, gt_name=gt_name,
                                 tested_name=tested_name, delta_time=delta_time, sampling_frequency=sampling_frequency,
<<<<<<< HEAD
                                 min_accuracy=min_accuracy, exhaustive_gt=exhaustive_gt, n_jobs=n_jobs, match_mode='hungarian', 
                                 compute_labels=compute_labels, bad_oversplit_threshold=bad_oversplit_threshold,
                                 verbose=verbose)
=======
                                 match_score=match_score, redundant_score=redundant_score, chance_score=chance_score,
                                 well_detected_score=well_detected_score, exhaustive_gt=exhaustive_gt, n_jobs=n_jobs,
                                 match_mode=match_mode, compute_labels=compute_labels,
                                 compute_misclassifications=compute_misclassifications, verbose=verbose)
>>>>>>> 05b357c2
<|MERGE_RESOLUTION|>--- conflicted
+++ resolved
@@ -1,5 +1,5 @@
 import pandas as pd
-
+import numpy as np
 from .basecomparison import BaseTwoSorterComparison
 from .comparisontools import (do_score_labels, make_possible_match,
                               make_best_match, make_hungarian_match, do_confusion_matrix, do_count_score,
@@ -18,22 +18,17 @@
       * compute the confusion matrix .get_confusion_matrix()
       * compute some performance metric with several strategy based on 
         the count score by unit
-      * count how much well detected units with some threshold selection
+      * count well detected units
       * count false positve detected units
-      * count units detected twice (or more)
+      * count redundant units
+      * count overmerged units
       * summary all this
     """
 
     def __init__(self, gt_sorting, tested_sorting, gt_name=None, tested_name=None,
-<<<<<<< HEAD
-                 delta_time=0.4, sampling_frequency=None, min_accuracy=0.5, exhaustive_gt=False,
-                 bad_oversplit_threshold=0.2, bad_overmerged_threshold=0.4,
-                 n_jobs=-1, match_mode ='hungarian', compute_labels=False, verbose=False):
-=======
                  delta_time=0.4, sampling_frequency=None, match_score=0.5, well_detected_score=0.8,
-                 redundant_score=0.2, chance_score=0.1,  exhaustive_gt=False, n_jobs=-1, match_mode='hungarian',
-                 compute_labels=False, compute_misclassifications=False, verbose=False):
->>>>>>> 05b357c2
+                 redundant_score=0.2, overmerged_score=0.4, chance_score=0.1, exhaustive_gt=False, n_jobs=-1,
+                 match_mode='hungarian', compute_labels=False, compute_misclassifications=False, verbose=False):
 
         if gt_name is None:
             gt_name = 'ground truth'
@@ -45,14 +40,11 @@
                                          chance_score=chance_score, n_jobs=n_jobs,
                                          verbose=verbose)
         self.exhaustive_gt = exhaustive_gt
-<<<<<<< HEAD
-        self._bad_oversplit_threshold = bad_oversplit_threshold
-        self._bad_overmerged_threshold = bad_overmerged_threshold
-=======
+
         self._compute_misclassifications = compute_misclassifications
         self.redundant_score = redundant_score
+        self.overmerged_score = overmerged_score
         self.well_detected_score = well_detected_score
->>>>>>> 05b357c2
 
         assert match_mode in ['hungarian', 'best']
         self.match_mode = match_mode
@@ -67,10 +59,6 @@
 
         # confusion matrix is compute on demand
         self._confusion_matrix = None
-<<<<<<< HEAD
-        
-=======
->>>>>>> 05b357c2
 
     def get_labels1(self, unit_id):
         if self._labels_st1 is None:
@@ -110,13 +98,9 @@
             match_12 = self.hungarian_match_12
         elif self.match_mode == 'best':
             match_12 = self.best_match_12
-<<<<<<< HEAD
-        self.count_score = do_count_score(self.event_counts1, self.event_counts2, 
-                            match_12, self.match_event_count)
-=======
+
         self.count_score = do_count_score(self.event_counts1, self.event_counts2,
                                           match_12, self.match_event_count)
->>>>>>> 05b357c2
 
     def _do_confusion_matrix(self):
         if self._verbose:
@@ -154,13 +138,10 @@
         if self._verbose:
             print("Adding labels...")
 
-<<<<<<< HEAD
-=======
         self._labels_st1, self._labels_st2 = do_score_labels(self.sorting1, self.sorting2,
                                                              self.delta_frames, self.hungarian_match_12,
                                                              self._compute_misclassifications)
 
->>>>>>> 05b357c2
     def get_performance(self, method='by_unit', output='pandas'):
         """
         Get performance rate with several method:
@@ -219,7 +200,7 @@
             txt = template_txt_performance.format(method=method, **perf.to_dict())
             print(txt)
 
-    def print_summary(self, min_oversplit_agreement=0.4, **kwargs_well_detected):
+    def print_summary(self, well_detected_score=None, redundant_score=None, overmerged_score=None):
         """
         Print a global performance summary that depend on the context:
           * exhaustive= True/False
@@ -232,8 +213,9 @@
         d = dict(
             num_gt=len(self.unit1_ids),
             num_tested=len(self.unit2_ids),
-            num_well_detected=self.count_well_detected_units(**kwargs_well_detected),
-            num_oversplit=self.count_oversplit_units(),
+            num_well_detected=self.count_well_detected_units(well_detected_score),
+            num_redundant=self.count_redundant_units(redundant_score),
+            num_overmerged=self.count_overmerged_units(overmerged_score),
         )
 
         if self.exhaustive_gt:
@@ -268,20 +250,9 @@
             A dict that contains some threshold of columns of perf Dataframe.
             If several threshold are given, they are combined.
         """
-<<<<<<< HEAD
-        if len(thresholds) == 0:
-            thresholds = {'accuracy': 0.95}
-
-        _above = ['accuracy', 'recall', 'precision']
-        _below = ['false_discovery_rate', 'miss_rate']
-
-        perf = self.get_performance(method='by_unit')
-        keep = perf['accuracy'] >= 0  # take all
-=======
         # PROPOSAL: simplify - only use ACCURACY
         if well_detected_score is not None:
             self.well_detected_score = well_detected_score
->>>>>>> 05b357c2
 
         matched_units2 = self.hungarian_match_12
         well_detected_ids = []
@@ -313,18 +284,14 @@
         #
         # return perf[keep].index.tolist()
 
-    def count_well_detected_units(self, **kwargs):
+    def count_well_detected_units(self, well_detected_score):
         """
         Count how many well detected units.
         Kargs are the same as get_well_detected_units.
         """
-        return len(self.get_well_detected_units(**kwargs))
-
-<<<<<<< HEAD
-    def get_false_positive_units(self, bad_oversplit_threshold=None):
-=======
+        return len(self.get_well_detected_units(well_detected_score=well_detected_score))
+
     def get_false_positive_units(self, redundant_score=None):
->>>>>>> 05b357c2
         """
         Return units list of "false positive units" from tested_sorting.
         
@@ -335,24 +302,15 @@
 
         Parameters
         ----------
-<<<<<<< HEAD
-        bad_oversplit_threshold: float (default 0.2)
-=======
         redundant_score: float (default 0.2)
->>>>>>> 05b357c2
             The minimum agreement between gt and tested units
-            that are best match to be counted as "false positive" units and not "oversplit".
+            that are best match to be counted as "false positive" units and not "redundant".
 
         """
         assert self.exhaustive_gt, 'false_positive_units list is valid only if exhaustive_gt=True'
 
-<<<<<<< HEAD
-        if bad_oversplit_threshold is not None:
-            self._bad_oversplit_threshold = bad_oversplit_threshold
-=======
         if redundant_score is not None:
             self.redundant_score = redundant_score
->>>>>>> 05b357c2
 
         matched_units2 = list(self.hungarian_match_12.values)
         false_positive_ids = []
@@ -363,120 +321,89 @@
                 else:
                     u1 = self.best_match_21[u2]
                     score = self.agreement_scores.at[u1, u2]
-<<<<<<< HEAD
-                    if score < self._bad_oversplit_threshold:
-=======
                     if score < self.redundant_score:
->>>>>>> 05b357c2
                         false_positive_ids.append(u2)
 
         return false_positive_ids
 
-<<<<<<< HEAD
-    def count_false_positive_units(self, bad_oversplit_threshold=None):
-=======
     def count_false_positive_units(self, redundant_score=None):
->>>>>>> 05b357c2
         """
         See get_false_positive_units().
         """
-<<<<<<< HEAD
-        return len(self.get_false_positive_units(bad_oversplit_threshold))
-
-    def get_oversplit_units(self, bad_oversplit_threshold=None):
-=======
         return len(self.get_false_positive_units(redundant_score))
 
     def get_redundant_units(self, redundant_score=None):
->>>>>>> 05b357c2
-        """
-        Return "oversplit units"
-        
-        
-        "oversplit units" are defined as units in tested
+        """
+        Return "redundant units"
+        
+        
+        "redundant units" are defined as units in tested
         that match a GT units with a big agreement score
         but it is not the best match.
         In other world units in GT that detected twice or more.
         
         Parameters
         ----------
-<<<<<<< HEAD
-        bad_oversplit_threshold=None: float (default 0.2)
-=======
         redundant_score=None: float (default 0.2)
->>>>>>> 05b357c2
             The minimum agreement between gt and tested units
-            that are best match to be counted as "oversplit" unit and not "false positive".
-        
-        """
-<<<<<<< HEAD
-        if bad_oversplit_threshold is not None:
-            self._bad_oversplit_threshold = bad_oversplit_threshold
-=======
+            that are best match to be counted as "redundant" unit and not "false positive".
+        
+        """
+        assert self.exhaustive_gt, 'redundant_units list is valid only if exhaustive_gt=True'
+
         if redundant_score is not None:
             self.redundant_score = redundant_score
->>>>>>> 05b357c2
         matched_units2 = list(self.hungarian_match_12.values)
-        oversplit_ids = []
+        redundant_ids = []
         for u2 in self.unit2_ids:
             if u2 not in matched_units2 and self.best_match_21[u2] != -1:
                 u1 = self.best_match_21[u2]
                 if u2 != self.best_match_12[u1]:
                     score = self.agreement_scores.at[u1, u2]
-<<<<<<< HEAD
-                    if score >= self._bad_oversplit_threshold:
-                        oversplit_ids.append(u2)
-
-        return oversplit_ids
-
-    def count_oversplit_units(self, bad_oversplit_threshold=None):
-        """
-        See get_oversplit_units().
-        """
-        return len(self.get_oversplit_units(bad_oversplit_threshold=bad_oversplit_threshold))
-
-    def get_overmerged_units(self, bad_overmerged_threshold=None):
+                    if score >= self.redundant_score:
+                        redundant_ids.append(u2)
+
+        return redundant_ids
+
+    def count_redundant_units(self, redundant_score=None):
+        """
+        See get_redundant_units().
+        """
+        return len(self.get_redundant_units(redundant_score=redundant_score))
+
+    def get_overmerged_units(self, overmerged_score=None):
         """
         Return "overmerged units"
 
 
         "overmerged units" are defined as units in tested
-        that match more than one GT unit with an agreement score larger than bad_overmerged_threshold.
+        that match more than one GT unit with an agreement score larger than overmerged_score.
 
         Parameters
         ----------
-        bad_overmerged_threshold=None: float (default 0.4)
+        overmerged_score=None: float (default 0.4)
             The minimum agreement between a tested unit and several two or more GT nits
             to be counted as "overmerged".
 
         """
-        if bad_overmerged_threshold is not None:
-            self._bad_overmerged_threshold = bad_overmerged_threshold
+        assert self.exhaustive_gt, 'overmerged_units list is valid only if exhaustive_gt=True'
+
+        if overmerged_score is not None:
+            self.overmerged_score = overmerged_score
+
         overmerged_ids = []
         for u2 in self.unit2_ids:
             scores = self.agreement_scores.loc[:, u2]
-            if len(np.where(scores > self._bad_overmerged_threshold)[0]) > 1:
+            if len(np.where(scores > self.overmerged_score)[0]) > 1:
                 overmerged_ids.append(u2)
-=======
-                    if score >= self.redundant_score:
-                        redundant_ids.append(u2)
->>>>>>> 05b357c2
 
         return overmerged_ids
 
-<<<<<<< HEAD
-    def count_overmerged_units(self, bad_overmerged_threshold=None):
-=======
-    def count_redundant_units(self, redundant_score=None):
->>>>>>> 05b357c2
+    def count_overmerged_units(self, overmerged_score=None):
         """
         See get_overmerged_units().
         """
-<<<<<<< HEAD
-        return len(self.get_overmerged_units(bad_overmerged_threshold=bad_overmerged_threshold))
-=======
-        return len(self.get_redundant_units(redundant_score=redundant_score))
->>>>>>> 05b357c2
+        return len(self.get_overmerged_units(overmerged_score=overmerged_score))
 
     def get_bad_units(self):
         """
@@ -485,7 +412,7 @@
         "bad units" are defined as units in tested that are not
         in the best match list of GT units.
         
-        So it is the union of "false positive units" + "oversplit units".
+        So it is the union of "false positive units" + "redundant units".
         
         Need exhaustive_gt=True
         """
@@ -521,7 +448,7 @@
 GT num_units: {num_gt}
 TESTED num_units: {num_tested}
 num_well_detected: {num_well_detected} 
-num_oversplit: {num_oversplit}
+num_redundant: {num_redundant}
 """
 
 _template_summary_part2 = """num_false_positive_units {num_false_positive_units}
@@ -530,15 +457,11 @@
 
 
 def compare_sorter_to_ground_truth(gt_sorting, tested_sorting, gt_name=None, tested_name=None,
-<<<<<<< HEAD
-                                   delta_time=0.4, sampling_frequency=None, min_accuracy=0.5, exhaustive_gt=True, match_mode='hungarian', 
-                                   n_jobs=-1, bad_oversplit_threshold=0.2, compute_labels=False, verbose=False):
-=======
                                    delta_time=0.4, sampling_frequency=None, match_score=0.5, chance_score=0.1,
-                                   well_detected_score=0.8, redundant_score=0.2,  exhaustive_gt=True,
+                                   well_detected_score=0.8, redundant_score=0.2, overmerged_score=0.4,
+                                   exhaustive_gt=True,
                                    match_mode='hungarian', n_jobs=-1, compute_labels=False,
                                    compute_misclassifications=False, verbose=False):
->>>>>>> 05b357c2
     '''
     Compares a sorter to a ground truth.
 
@@ -568,6 +491,8 @@
         Minimum agreement score to for a possible match (default 0.1)
     redundant_score: float
         Agreement score above which units are redundant (default 0.2)
+    overmerged_score: float
+        Agreement score above which units can be overmerged (default 0.4)
     well_detected_score: float
         Agreement score above which units are well detected (default 0.8)
     exhaustive_gt: bool (default True)
@@ -578,12 +503,6 @@
         What is match used for counting : 'hugarian' or 'best match'.
     n_jobs: int
         Number of cores to use in parallel. Uses all available if -1
-<<<<<<< HEAD
-    bad_oversplit_threshold: float
-        Agreement threshold below which a unit is considered 'false positive' and above
-        which is considered 'oversplit' (default 0.2)
-=======
->>>>>>> 05b357c2
     compute_labels: bool
         If True, labels are computed at instantiation (default False)
     compute_misclassifications: bool
@@ -598,13 +517,8 @@
     '''
     return GroundTruthComparison(gt_sorting=gt_sorting, tested_sorting=tested_sorting, gt_name=gt_name,
                                  tested_name=tested_name, delta_time=delta_time, sampling_frequency=sampling_frequency,
-<<<<<<< HEAD
-                                 min_accuracy=min_accuracy, exhaustive_gt=exhaustive_gt, n_jobs=n_jobs, match_mode='hungarian', 
-                                 compute_labels=compute_labels, bad_oversplit_threshold=bad_oversplit_threshold,
-                                 verbose=verbose)
-=======
                                  match_score=match_score, redundant_score=redundant_score, chance_score=chance_score,
-                                 well_detected_score=well_detected_score, exhaustive_gt=exhaustive_gt, n_jobs=n_jobs,
+                                 well_detected_score=well_detected_score, overmerged_score=overmerged_score,
+                                 exhaustive_gt=exhaustive_gt, n_jobs=n_jobs,
                                  match_mode=match_mode, compute_labels=compute_labels,
-                                 compute_misclassifications=compute_misclassifications, verbose=verbose)
->>>>>>> 05b357c2
+                                 compute_misclassifications=compute_misclassifications, verbose=verbose)